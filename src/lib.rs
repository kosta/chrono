--- conflicted
+++ resolved
@@ -492,12 +492,9 @@
 mod date;
 mod datetime;
 pub mod format;
-<<<<<<< HEAD
+mod round;
 pub mod calendar_duration;
 pub mod date_iterator;
-=======
-mod round;
->>>>>>> a648423e
 
 /// Serialization/Deserialization in alternate formats
 ///
